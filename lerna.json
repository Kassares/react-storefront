{
  "lerna": "2.11.0",
  "packages": [
    "packages/*"
  ],
<<<<<<< HEAD
  "version": "4.7.0",
  "npmClient": "npm",
  "useWorkspaces": false
=======
  "version": "4.10.0",
  "npmClient": "yarn",
  "useWorkspaces": true
>>>>>>> 9b695613
}<|MERGE_RESOLUTION|>--- conflicted
+++ resolved
@@ -3,13 +3,7 @@
   "packages": [
     "packages/*"
   ],
-<<<<<<< HEAD
-  "version": "4.7.0",
-  "npmClient": "npm",
-  "useWorkspaces": false
-=======
   "version": "4.10.0",
   "npmClient": "yarn",
   "useWorkspaces": true
->>>>>>> 9b695613
 }