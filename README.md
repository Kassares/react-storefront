--- conflicted
+++ resolved
@@ -74,15 +74,12 @@
 
 ## Changelog
 
-### 6.30.3
-
-<<<<<<< HEAD
+### 6.31.0
+
 - Adds a new `labelComponent` prop to `BackNav`, which allows you to override the default HTML element used to render the label.
-=======
 - Fixes a bug where requests could be catched by `serviceWorker.cache(path)` even if the path matches a route that doesn't have a cache handler.
 - Disable prefetching throttling by default.
 - Improved service worker cache-busting by including settings in the hashed filename for the bootsrap file.
->>>>>>> 44a27748
 
 ### 6.30.2
 
