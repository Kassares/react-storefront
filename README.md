--- conflicted
+++ resolved
@@ -68,11 +68,8 @@
 
 ### 6.1.0
 
-<<<<<<< HEAD
 * `withGlobalState(request, callback, localState)` now passes `request` to the `callback`.
-=======
 * Removed proxy-polyfill, which was causing errors when using analytics in IE11. If you plan to support IE11 and use analytics, you must call `analytics.fire('eventName', data)` instead of the proxied methods like `analytics.eventName(data)`.
->>>>>>> 7c496d13
 
 ### 6.0.3
 
