# React Storefront

Build and deploy e-commerce progressive web apps in record time.

[Full Guides, API Documentation, and Examples](https://pwa.moovweb.com/)

# Example Site

[Example Site Built with React Storefront](https://react-storefront-boilerplate.moovweb.cloud)

You can create a local copy of this site using `create-react-storefront` to use as a starting point for your own site:

```
npm install -g create-react-storefront
create-react-storefront my-site
```

## License

All rights reserved.

## Contributing

To contribute to react-storefront:

1. Make a branch from `master`
2. Make your changes
3. Add tests
4. Verify all tests pass by running `yarn test`
5. Add an item to the Change Log in readme.md.  Use your best judgement as to whether your change is a patch, minor release, or major release.  We'll ensure that the correct version number is assigned before it is released.
6. Create a PR.

## Development

First, clone the repo and run yarn to install dependencies

```
yarn
```

To use your local copy of react-storefront when developing apps, in your clone of this repo, run:

```
yarn link:all
```

To automatically transpile your code when you make changes, run:

```
yarn watch
```

Then, in your app's root directory run:

```
npm link react-storefront && npm link babel-plugin-react-storefront && npm link react-storefront-moov-xdn && npm link react-storefront-middleware
```

## Publishing

To publish a release, run:

```
yarn release
```

## Changelog

<<<<<<< HEAD
### 6.6.0

* Fixed a bug where `ImageSwitcher`'s `thumbs` class is not applied when rendering AMP.
* Added customization props to `Rating`
* Added ability to add plugins to client webpack bundle
* Added `minimumTextLength` to `SearchModelBase`
* Added `AmpModal` component based on `<amp-lightbox>`.

### 6.5.0

* Removed extraneous logging of config on every request.
* `Menu` now renders children so you can add custom controls.
* Fixed a bug where an error would be thrown when posting application/json data with ESL enabled or posting an empty body.

### 6.4.0

* Added `name` prop to `QuantitySelector` to make it easier to submit the value when rendering AMP.
* Fixed a bug where multipart/form-data requests were not parsed properly.

### 6.3.0

* `fetch` now supports the `redirect` option with values `"follow"`, `"error"`, and `"manual"`.
* Added `x-rsf-routes` header to get available route information.

### 6.2.0

* Added `searchButtonVariant` and `showClearButton` props to `SearchDrawer` to give you greater control over the behavior of the search input.
* Fixes an issue where the page scrolls to the top when a route with a `proxyUpstream` handler runs on the client.
* Added `notFoundSrc` prop to `Image` component which will be used in case the primary image source fails to load
* TTF files are now processed by webpack file loader
* Fixed a bug where links were unresponsive until all JavaScript was fully loaded.

### 6.1.1

* Fixes a bug that resulted in an error from mst-middleware about rendering circular JSON when the user opens the main menu.

### 6.1.0

* `fetch` now supports inflating responses with `content-encoding: gzip`
* `<Track>` now allows you to map triggers to events.  For example: `<Track trigger={{ onVisible: 'productShown', onClick: 'productClicked' }}>`
* `<Link>` now has a `onVisible` prop that you can use to be notified when a link is scrolled into the viewport.
* `withGlobalState(request, callback, localState)` now passes `request` to the `callback`.
* Removed proxy-polyfill, which was causing errors when using analytics in IE11. If you plan to support IE11 and use analytics, you must call `analytics.fire('eventName', data)` instead of the proxied methods like `analytics.eventName(data)`.

### 6.0.3

* Properly handle vendor chunks for components shared between pages.

### 6.0.2

* Fixed a bug causing the Filter component's apply button to be hidden on iOS.

### 6.0.1

* Corrected some out-of-date peerDependencies.

### 6.0.0

* Upgraded to mobx 4 and mobx-state-tree 3
* Upgraded to babel 7
* Upgraded to webpack 4
* Upgraded to material-ui@3.8.1

### 5.11.0

=======
### 5.11.0


* Added `AnalyticsProvider` for loading analytics on mount
>>>>>>> ec94d320
* Added `AmpModal` component based on `<amp-lightbox>`.

### 5.10.2

* Fixed where links were unresponsive until all JavaScript was fully loaded.
* Removed extraneous console.log calls.

### 5.10.1

* Added `notFoundSrc` prop to `ImageSwitcher` and handle missing images before the app mounts.

### 5.10.0

* Added `searchButtonVariant` and `showClearButton` props to `SearchDrawer` to give you greater control over the behavior of the search input.
* Fixed an issue where the page scrolls to the top when a route with a `proxyUpstream` handler runs on the client.
* Added `notFoundSrc` prop to `Image` component which will be used in case the primary image source fails to load

### 5.9.0

* Removed proxy-polyfill, which was causing errors when using analytics in IE11. If you plan to support IE11 and use analytics, you must call `analytics.fire('eventName', data)` instead of the proxied methods like `analytics.eventName(data)`.

### 5.8.2

* Fixed a bug causing the Filter component's apply button to be hidden on iOS.

### 5.8.1

* Switch Webpack Bundle Analyzer to static mode so that analysis can be saved by CI

### 5.8.0

* Added a `state` field to `BreadcrumbModel` so that state can be passed to skeletons when the user clicks on a breadcrumb.
* Added support for setting bundle analyzer mode using `ANALYZER_MODE` env variable.

### 5.7.1

* Fixed case error with importing lodash/isFunction in Router.

### 5.7.0

* Added `cookie` helper method to `Response`
* Replaced regular `<iframe>` with `<amp-iframe>` when rendering AMP.
* Replaced YouTube `<iframe>` with `<amp-youtube>` when rendering AMP.
* Removed extra padding at the bottom of the Drawer component.
* Improved accessibility of QuantitySelector and ButtonSelector.

### 5.6.3

* Improved error handling for SSR.

### 5.6.2

* Fix layout issue with Filter title bar.
* Added warning for setting cookies on cached route

### 5.6.1

* Fix for production webpack builds with no options

### 5.6.0

* Fix errors in SearchResultModelBase when filtering after paging.
* Runs `yarn link:all` during CI builds to ensure that linking will work properly.
* Transition to PWA and open filter/sort from AMP.
* Added `variant="drawer|menu"` to `FilterButton`.  The default is "`drawer`".

### 5.5.0

* Added `envVariables` to webpack server options
* Added ability to set asset path base

### 5.4.0

* Added `itemRenderer` prop to `Menu`

### 5.3.2

* Fixes an issue with Chrome 71 which prevents async loading of scripts by the service worker.

### 5.3.1

* Fix bugs related to production builds

### 5.3.0

* Code is now transpiled to ES5 before publishing
* Bundle size reduced by about 20%
* Can now run your build with an environment variable `ANALYZE=true` to see client build stats in your browser.

### 5.2.4

* Fixed a bug with sending redirects in response to POST requests from AMP.

### 5.2.3

* Prevents errors when webpack's OpenBrowserPlugin fails

### 5.2.2

* Fixed bug where all analytics targets would result in AMP event triggers being rendered, even if they don't support AMP.
* Removed some unused dependencies.

### 5.2.1

* Fixed vertical alignment of + / - icons in QuantiySelector

### 5.2.0

* You can now display the main menu on the right by setting `<AppBar menuAlign="right"/>` and `<Menu align="right"/>`.
* You can disable the "menu" label below the main menu button by setting `<AppBar menuIconProps={{ label: false }}/>`
* You can now provide a custom eslint config for webpack client and server builds.
* Fix bug where an empty popup would show when the user hovers over a NavTab without a menu on desktop.

### 5.1.1

* Fixed error when attempting to redirect from http to https.

### 5.1.0

* Added x-rsf-response-type and x-rsf-handler headers
* TabPanel's onChange prop no longer requires selected to be controlled.

### 5.0.4

* TabPanel is now controllable via a new `onChange` prop.
* Fixed bug in Container that would cause horizontal scrollbars to display on the window body.

### 5.0.3

* Fix CSS syntax error in LoadMask that could cause CSS not to load properly app-wide
* Reduce latency when serving static assets

### 5.0.2

* Corrected peerDependencies by adding "react-transition-group" and removing "react-css-transition-group"

### 5.0.1

* Improved performance of page transitions by setting `app.loading` to `true` in `PageLink` to eliminate a reconciliation cycle.
* The service worker now excludes mp4 videos from the catch-all runtime route to work around a known issue with videos and service workers in Safari.

### 5.0.0

* Upgrade to Material UI 3
* Improved responsive capabilities of many components
* NavTabs can now have menus
* Menu icon is now animated

### 4.10.1

* Added option to override selectedIndex in ImageSwitcher

### 4.10.0

* AMP analytics event data is now automatically generated based on configured targets.
* Added support for pageview events in AMP.
* Adds support for res.arrayBuffer() to react-storefront's internal fetch implementation.  This allows developers to fetch binary data as a buffer.

### 4.9.0

* Prefetching now ramps up over the course of 25 minutes by default to ease the load on servers after clearing the cache during deployment

* Removes some assets from the precache manifest that don't need to be prefetched.

### 4.8.1

* You can now set a custom content-type using `response.set('content-type', contentType)`.

### 4.8.0

* You can now override `<meta>` tags using `react-helmet`.

* Now throws an error in development when a cache handler runs during non-GET request

* Removes set-cookie headers when route has a cache handler with server maxAgeSeconds > 0.

* Automatically caches all proxied images and fonts for a day

### 4.7.0

* ExpandableSection's expanded state can now be controlled via an expanded prop

### 4.6.2

* Fixed bug with Referrer-Policy header.

### 4.6.1

* Added Referrer-Policy: no-referrer-when-downgrade response header

### 4.6.0

* Added `response.json()` helper method for sending JSON data
* Fixed ShowMore infinity scrolling bug

### 4.5.1

* Added `X-Frame-Options: SAMEORIGIN` response header by default.

### 4.5.0

* `response.redirect(url, status)` no longer requires you to call response.send() afterwards. 
* Fixed bug where `<Image lazy/>` and `<Link prefetch="visible"/>` elements would eager fetch when hidden by upgrading react-visibility-sensor.

### 4.4.2

* Fixed XXS vulnerability where code could be injected via the URL into the canonical link tag.

### 4.4.1

* Moved proxy-polyfill to dependencies.

### 4.4.0

* Static assets are now cached at the network edge.
* s-maxage is now only removed when there is no outer edge cache.

### 4.3.0

* Added `anchorProps` to Link
* Added analytics support for IE9+ via the addition of proxy-polyfill

### 4.2.0

* Added onSuccess prop to `Track`
* Prefetching now automatically resumes once page navigation is complete.

### 4.1.0

 * Added `ProductModelBase.basePrice`
 * `ProductModelBase.price` is now a view that returns the `price` of the selected size or, if not present, the `basePrice`.
 * `ButtonSelector` can now display a CSS color code instead of an image via the new `color` field on `OptionModelBase`
 * `ButtonSelector` can now be configured to display a strike through when disabled by setting `strikeThroughDisabled`.  The angle can be controlled via `strikeThroughAngle`.

### 4.0.0

* Renamed to react-storefront and published on npmjs.org
* Routes now automatically fire pageView analytics events.  The `track` handler module has been removed
* The new `<Track>` component let's you track interactions with analytics declaratively.
* CommerceAnalyticsTarget and all subclasses have been moved to a separate package called 'moov-pwa-analytics'
* Many methods of CommerceAnalyticsTarget have a new signature.  All event methods now take a single options object.  Please check your calls to methods on `react-storefront/analytics` to make sure they match the updated signatures.
* Built in models in `react-storefront/model` no longer fire analytics events.  Analytics events are only fired front components.
* AMP analytics are now supported.

### 3.2.0

* You can now return state objects from `proxyUpstream` handlers to render the PWA.  Return null or undefined to render the proxied page.

### 3.1.0

* Skeletons are no longer fullscreen.  Pages remain hidden while `app.loading` is `true`, instead of being covered by the LoadMask/Skeleton.

### 3.0.0

* Pages now keeps one page of each type hidden in the DOM to make navigating back and forward much faster.  
* AppModelBase.applyState has been optimized to minimize rerendering of observer components.
* ResponsiveTiles has been optimized to render faster.

### 2.6

* Renamed Breadcrumbs component to BackNav.  It no longer tags an array of breadcrumbs, it now takes a single url and text.

* Created a new Breadcrumbs component for displaying multiple breadcrumbs.

### 2.5

* The request parameter passed to fromServer handlers has been refactored.  The "path" property has been deprecated in favor of separate "pathname" and "search" properties.
* Added a new `UpdateNotification` component that notifies the user when a new version of the app is available.
* The service worker will now only load HTML from the cache when coming from AMP or when launching from the homescreen.

### 2.4

* Adds the ability to reuse product thumbnails as the main product image in the PDP skeleton when navigating from PLP to PDP.

### 2.3.1

* Fixed `Link` bug which formatted URL's incorrectly
* Fixed issue where prefetched results are deleted when new SW is installed

### 2.3

* Added `SearchDrawer`, which replaces `SearchPopup`.

### 2.2

* You can now perfect proxy and transform pages from the upstream site using the new `proxyUpstream` handler. As a result, support for `requestHeaderTransform({ fallbackToAdapt: true })` has been removed.  Instead, simple add a `fallback(proxyUpstream())` handler to your router.

### 2.1

* Improved error handling with react-redbox and sourcemapped stacktraces for server-side errors
* Added react error boundary to catch errors while rendering and display a component stack trace.
* Automatically relay `set-cookie` headers from `fetch` calls to upstream APIs when not caching on the server.
* Added `fetchWithCookies` to automatically forward all cookies when calling upstream APIs.

### 2.0

* Support for moovsdk
* Refactored handler signature to `handler(params, request, response)`
* Renamed `ShowMoreButton` to `ShowMore` and added `infiniteScroll` prop
* Functionality for moov_edge_request_transform, moov_edge_response_transform, moov_request_header_transform, index, and moov_response_header transform are not standardized in `platform/*` modules.
* `moov-react-dev-server` is no longer needed
* new `ButtonSelector` component for color and size selections
* App state is automatically recorded in `window.history.state` so back and forward transitions are instantaneous.
* AMP Form POST is now supported and multipart encoded request bodies are parsed automatically.
* Added `Skeleton` components for creating custom loading skeletons
<|MERGE_RESOLUTION|>--- conflicted
+++ resolved
@@ -66,7 +66,6 @@
 
 ## Changelog
 
-<<<<<<< HEAD
 ### 6.6.0
 
 * Fixed a bug where `ImageSwitcher`'s `thumbs` class is not applied when rendering AMP.
@@ -75,6 +74,8 @@
 * Added `minimumTextLength` to `SearchModelBase`
 * Added `AmpModal` component based on `<amp-lightbox>`.
 
+* Added `AnalyticsProvider` for loading analytics on mount
+
 ### 6.5.0
 
 * Removed extraneous logging of config on every request.
@@ -130,14 +131,13 @@
 * Upgraded to webpack 4
 * Upgraded to material-ui@3.8.1
 
+### 5.12.0
+
+
+* Added `AnalyticsProvider` for loading analytics on mount
+
 ### 5.11.0
 
-=======
-### 5.11.0
-
-
-* Added `AnalyticsProvider` for loading analytics on mount
->>>>>>> ec94d320
 * Added `AmpModal` component based on `<amp-lightbox>`.
 
 ### 5.10.2
