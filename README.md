# React Storefront

Build and deploy e-commerce progressive web apps in record time.

[Full Guides, API Documentation, and Examples](https://pwa.moovweb.com/)

# Example Site

[Example Site Built with React Storefront](https://react-storefront-boilerplate.moovweb.cloud)

You can create a local copy of this site using `create-react-storefront` to use as a starting point for your own site:

```
npm install -g create-react-storefront
create-react-storefront my-site
```

## License

All rights reserved.

## Contributing

To contribute to react-storefront:

1. Make a branch from `master`
2. Make your changes
3. Add tests
4. Verify all tests pass by running `yarn test`
5. Add an item to the Change Log in readme.md. Use your best judgement as to whether your change is a patch, minor release, or major release. We'll ensure that the correct version number is assigned before it is released.
6. Create a PR.

## Development

First, clone the repo and run yarn to install dependencies

```
yarn
```

To use your local copy of react-storefront when developing apps, in your clone of this repo, run:

```
yarn link:all
```

To automatically transpile your code when you make changes, run:

```
yarn watch
```

Then, in your app's root directory run:

```
npm link react-storefront && npm link babel-plugin-react-storefront && npm link react-storefront-moov-xdn && npm link react-storefront-middleware
```

### Setup prettier with Visual Studio Code

`prettier-vscode` can be installed using the extension sidebar.

To format on save, just update your `editor.formatOnSave` setting.

_For other editors, https://prettier.io/docs/en/editors.html_

## Publishing

To publish a release, run:

```
yarn release
```

## Changelog

<<<<<<< HEAD
### 6.26.1

- Fixed issue with JS scripts being included in the wrong order during SSR in 6.26.0.
=======
### 6.27.0

- Added `optimizeImages` util function for use in handlers
>>>>>>> f3c57099

### 6.26.0

- JavaScript bundles are now prefetched using link rel="prefetch" headers.
- Fixed Router handling AMP routes bug

### 6.25.0

- The Router now explicitly adds a JSON route with each
  Route initialization
- Fixed max-age cache control header configuration

### 6.24.1

- Rerelease of 6.24.1 due to a botched build.

### 6.24.0

- You can now specify webpack `optimization` options in the client build config.
- You can now use the `OPEN_BROWSER` environment variable to control
  whether or not the browser opens after starting in development mode
- Added universal error reporting with the new `errorReporter` config on both `react-storefront/launchClient` and `react-storefront-moov-xdn/index`.

### 6.23.1

- Rolled back optimization to exclude AMP components in the client build that was added in 6.23.0 as it was causing issues in some apps.

### 6.23.0

- You can now pass options to control how Router's `applySearch` function stringifies params. For example, `router.applySearch({ colors: ['red', 'green'] }, { arrayFormat: 'brackets' })`
- AMP-specific components are now left out of the client build as they are only needed during server side rendering. This helps reduce client bundle size.
- The JSON that is cached by the service worker during the initial app load is now raw JSON returned from the router, not the serialized model. This brings it in line with how JSON returned from `fromServer` during client-side navigation is cached.

### 6.22.0

- The `Menu` component now looks the same when rendering in AMP and React.
- Fixed bug where links in the menu main were not rendered properly for SEO introduced in 6.16.0
- Fixes an issue where `ImageSwitcher` would not reset its `selectedIndex` after switching products.
- If an analytics target throws an error it will now be caught so that other targets have a chance to fire.

### 6.21.0

- Fixes UI styling in cases where the last breadcrumb is a link.
- Adds `sortProps` to `SortButton`, which allows your to pass props to the underlying `Sort` component.

### 6.20.0

- Added `serveSSRFromCache` option to the client webpack build. Set to `true` to allow the sevice worker to serve from the cache when a user initially lands on your app. Defaults to `false`.

- Fixed the padding of the close button in the `UpdateNotification` component.

### 6.19.0

- Improved `MenuIcon` with better animation. Note: MenuIcon's `OpenIcon` and `CloseIcon` props have been removed.

### 6.18.0

- Fetch now implements the standard `redirected` and `url` properties on the `Response` object. See https://developer.mozilla.org/en-US/docs/Web/API/Response#Properties.

### 6.17.0

- You can now define a surrogate key for each route using:

```js
new Router().get(
  '/p/:1',
  cache({
    server: {
      surrogateKey: (params, request) => {
        return 'product'
      }
    }
  }),
  fromServer('./path/to/handler')
)
```

- Fixed bug in converting relative URLs to absolute URLs in Link that was introduced in 6.16.0

### 6.16.1

- Updated mobx-react to correct peerDependency ^5.4.3

### 6.16.0

- Added `trackSelected` prop to `Menu`. Set to `true` to indicate the item corresponding to the current page
- Improved the performance of `Menu` by eliminating excessive rendering.

### 6.15.0

- New "PowerLinks" feature allows you link to a React Storefront app with `<a data-rsf-power-link="on" href="https://my.domain.com">Visit My Store</a>` and have the link prefetched and cached so that navigation is instant. Just add this to the site containing the link:

```js
<script src="http://my.domain.com/.powerlinks.js" defer />
```

- Added the ability to overwrite `cache()` route handler with `response.set('cache-control', '...')`.

### 6.14.1

- Fix bug in client webpack config due to a bad merge that would prevent apps from starting.

### 6.14.0

- Added support for prefetch throttling.

### 6.13.2

- Improved JSS class name generation in development

## 6.13.1

- Fixed a bug where links in the main menu were not rendered properly for SEO.

### 6.13.0

- Added `environment` module with `isClient` and `isServer` functions that allows you to detect whether your code is running on the client or the server.
- Stub out Response's `set`, `get`, `status`, `cookie`, and `redirect` methods on the client.

### 6.12.1

- Update peerDependencies for mobx, mobx-react, and mobx-state-tree to more stable versions.

### 6.12.0

- Improved offline support.
- Users will now be able to navigate back to any page they have previously visited when offline.
- The `AppBar` component now displays "Your device lost its internet connection" when offline. This message is configurable via AppBar's `offlineWarning` prop.
- Added an `Offline` component to be displayed as the main body of the app when the user attempts to navigate to a page that isn't cached when offline.
- Added `appShell` configuration method to `Router`. Configure the appShell with a `fromServer`handler that returns global data to display in the app shell when the user attempts to load the site while offline.

To add offline support to your app, upgrade to 6.12.0, then:

- Add an `appShell` configuration to your router definition:

```js
// src/routes.js

new Router()
  // ...
  .appShell(
    // returns only the global data needed to build the app-shell for offline support
    fromServer('./app-shell/app-shell-handler')
  )
```

- Add the `Offline` component to your `Pages` element in `App.js`.

```js
// src/App.js

import Offline from 'react-storefront/Offline'

// then in the render method...
class App extends Component {
  render() {
    return (
      <Pages
        components={universal => ({
          // ...
          Offline
        })}
      />
    )
  }
}
```

### 6.11.0

- Gracefully handle when `history.replace` fails due to the state object being too large. This was happening on Firefox for apps with large state trees as Firefox imposes a limit of 640kB on the state object. When history.replace fails, history.state will simply be cleared out and the app
  will get the state from the network if the user navigates back or forward.

### 6.10.0

- Removed `onImpression` from `Link`. We decided this logic was better handled in `CommerceAnalyticsTarget` in `react-storefront-extensions`.
- `AnalyticsProvider` now automatically calls `setHistory` for all targets.

### 6.9.2

- Fixed an issue with `Link` where `onImpression` would not fire if the user returns to a page using the back or forward buttons.

### 6.9.1

- Fixed an issue with `Link` where `onImpression` would not fire unless `prefetch="visible"` was also present

### 6.9.0

- Added support for `acceptInvalidCerts` option to `fetch`
- The `transform` passed into `react-storefront-moov-xdn/index` can now be asynchronous. The allows `react-storefront-extensions/transformAmpHtml` to fetch heights and widths for images when rendering AMP.
- Added `utils/batchPromises` for running batches of concurrent promises.
- Added `onImpression` prop to `Link` to help with tracking product impressions using `Track`.
- Added `currencyCode` to `ProductModelBase`

### 6.8.3

- Fixed a bug where a number shows in the `ImageSwitcher` component when rendered in AMP without thumbnails.

### 6.8.2

- Fixes an issue where images sometimes do not show up in `AmpImageSwitcher` due to a bug in `amp-carousel` when rendering in a div with `display: flex`. https://github.com/ampproject/amphtml/issues/14519
- Fixes styling differences when rendering `ExpandableSection` in AMP.
- Each card in the main menu now scrolls independently.
- `CmsSlot` now spreads props to the underlying `span`. This fixes an issue where `<Track>` would not fire events when a `CmsSlot` was the child element.

### 6.8.1

- Restored `AnalyticsProvider` accidentally removed in 6.8.0

### 6.8.0

- Removes unnecessary dependency on js-cookie.
- Added bottom border for selected thumbnail in AMP image carousel
- Added `className` to `MenuItemModel`. This allows you to add CSS class names to individual items in the Menu.

### 6.7.0

- Browsers that support source maps will now display original react-storefront source code when debugging.
- Changes to `Filter` and `FilterButton`:
  - adds `LoadMask` into `Filter`'s `facetGroups` block when model is loading
  - disables clear all button when model is loading
  - clear all button semantics fixed: use `<button>` instead `<a>` w/o `href` attribute
- Added AMP analytics when using AnalyticsProvider
- Added ability to pass amp-analytics attributes

### 6.6.2

- Handle `content-type: text/plain` in post bodies.

### 6.6.1

- Fixed posting from AMP when served from Google cache by adding the correct CORS headers.

### 6.6.0

- Fixed a bug where `ImageSwitcher`'s `thumbs` class is not applied when rendering AMP.
- Added customization props to `Rating`
- Added ability to add plugins to client webpack bundle
- Added `minimumTextLength` to `SearchModelBase`
- Added `AmpModal` component based on `<amp-lightbox>`.
- Added `AnalyticsProvider` for loading analytics on mount
- Fixes a layout issue with the `Drawer` component on iOS <= 10

### 6.5.0

- Removed extraneous logging of config on every request.
- `Menu` now renders children so you can add custom controls.
- Fixed a bug where an error would be thrown when posting application/json data with ESL enabled or posting an empty body.

### 6.4.0

- Added `name` prop to `QuantitySelector` to make it easier to submit the value when rendering AMP.
- Fixed a bug where multipart/form-data requests were not parsed properly.

### 6.3.0

- `fetch` now supports the `redirect` option with values `"follow"`, `"error"`, and `"manual"`.
- Added `x-rsf-routes` header to get available route information.

### 6.2.0

- Added `searchButtonVariant` and `showClearButton` props to `SearchDrawer` to give you greater control over the behavior of the search input.
- Fixes an issue where the page scrolls to the top when a route with a `proxyUpstream` handler runs on the client.
- Added `notFoundSrc` prop to `Image` component which will be used in case the primary image source fails to load
- TTF files are now processed by webpack file loader
- Fixed a bug where links were unresponsive until all JavaScript was fully loaded.

### 6.1.1

- Fixes a bug that resulted in an error from mst-middleware about rendering circular JSON when the user opens the main menu.

### 6.1.0

- `fetch` now supports inflating responses with `content-encoding: gzip`
- `<Track>` now allows you to map triggers to events. For example: `<Track trigger={{ onVisible: 'productShown', onClick: 'productClicked' }}>`
- `<Link>` now has a `onVisible` prop that you can use to be notified when a link is scrolled into the viewport.
- `withGlobalState(request, callback, localState)` now passes `request` to the `callback`.
- Removed proxy-polyfill, which was causing errors when using analytics in IE11. If you plan to support IE11 and use analytics, you must call `analytics.fire('eventName', data)` instead of the proxied methods like `analytics.eventName(data)`.

### 6.0.3

- Properly handle vendor chunks for components shared between pages.

### 6.0.2

- Fixed a bug causing the Filter component's apply button to be hidden on iOS.

### 6.0.1

- Corrected some out-of-date peerDependencies.

### 6.0.0

- Upgraded to mobx 4 and mobx-state-tree 3
- Upgraded to babel 7
- Upgraded to webpack 4
- Upgraded to material-ui@3.8.1

### 5.13.0

- Changes to `Filter` and `FilterButton`:
  - adds `LoadMask` into `Filter`'s `facetGroups` block when model is loading
  - disables clear all button when model is loading
  - clear all button semantics fixed: use `<button>` instead `<a>` w/o `href` attribute

### 5.12.1

- Fixes a layout issue with the `Drawer` component on iOS <= 10

### 5.12.0

- Added `AnalyticsProvider` for loading analytics on mount

### 5.11.0

- Added `AmpModal` component based on `<amp-lightbox>`.

### 5.10.2

- Fixed where links were unresponsive until all JavaScript was fully loaded.
- Removed extraneous console.log calls.

### 5.10.1

- Added `notFoundSrc` prop to `ImageSwitcher` and handle missing images before the app mounts.

### 5.10.0

- Added `searchButtonVariant` and `showClearButton` props to `SearchDrawer` to give you greater control over the behavior of the search input.
- Fixed an issue where the page scrolls to the top when a route with a `proxyUpstream` handler runs on the client.
- Added `notFoundSrc` prop to `Image` component which will be used in case the primary image source fails to load

### 5.9.0

- Removed proxy-polyfill, which was causing errors when using analytics in IE11. If you plan to support IE11 and use analytics, you must call `analytics.fire('eventName', data)` instead of the proxied methods like `analytics.eventName(data)`.

### 5.8.2

- Fixed a bug causing the Filter component's apply button to be hidden on iOS.

### 5.8.1

- Switch Webpack Bundle Analyzer to static mode so that analysis can be saved by CI

### 5.8.0

- Added a `state` field to `BreadcrumbModel` so that state can be passed to skeletons when the user clicks on a breadcrumb.
- Added support for setting bundle analyzer mode using `ANALYZER_MODE` env variable.

### 5.7.1

- Fixed case error with importing lodash/isFunction in Router.

### 5.7.0

- Added `cookie` helper method to `Response`
- Replaced regular `<iframe>` with `<amp-iframe>` when rendering AMP.
- Replaced YouTube `<iframe>` with `<amp-youtube>` when rendering AMP.
- Removed extra padding at the bottom of the Drawer component.
- Improved accessibility of QuantitySelector and ButtonSelector.

### 5.6.3

- Improved error handling for SSR.

### 5.6.2

- Fix layout issue with Filter title bar.
- Added warning for setting cookies on cached route

### 5.6.1

- Fix for production webpack builds with no options

### 5.6.0

- Fix errors in SearchResultModelBase when filtering after paging.
- Runs `yarn link:all` during CI builds to ensure that linking will work properly.
- Transition to PWA and open filter/sort from AMP.
- Added `variant="drawer|menu"` to `FilterButton`. The default is "`drawer`".

### 5.5.0

- Added `envVariables` to webpack server options
- Added ability to set asset path base

### 5.4.0

- Added `itemRenderer` prop to `Menu`

### 5.3.2

- Fixes an issue with Chrome 71 which prevents async loading of scripts by the service worker.

### 5.3.1

- Fix bugs related to production builds

### 5.3.0

- Code is now transpiled to ES5 before publishing
- Bundle size reduced by about 20%
- Can now run your build with an environment variable `ANALYZE=true` to see client build stats in your browser.

### 5.2.4

- Fixed a bug with sending redirects in response to POST requests from AMP.

### 5.2.3

- Prevents errors when webpack's OpenBrowserPlugin fails

### 5.2.2

- Fixed bug where all analytics targets would result in AMP event triggers being rendered, even if they don't support AMP.
- Removed some unused dependencies.

### 5.2.1

- Fixed vertical alignment of + / - icons in QuantiySelector

### 5.2.0

- You can now display the main menu on the right by setting `<AppBar menuAlign="right"/>` and `<Menu align="right"/>`.
- You can disable the "menu" label below the main menu button by setting `<AppBar menuIconProps={{ label: false }}/>`
- You can now provide a custom eslint config for webpack client and server builds.
- Fix bug where an empty popup would show when the user hovers over a NavTab without a menu on desktop.

### 5.1.1

- Fixed error when attempting to redirect from http to https.

### 5.1.0

- Added x-rsf-response-type and x-rsf-handler headers
- TabPanel's onChange prop no longer requires selected to be controlled.

### 5.0.4

- TabPanel is now controllable via a new `onChange` prop.
- Fixed bug in Container that would cause horizontal scrollbars to display on the window body.

### 5.0.3

- Fix CSS syntax error in LoadMask that could cause CSS not to load properly app-wide
- Reduce latency when serving static assets

### 5.0.2

- Corrected peerDependencies by adding "react-transition-group" and removing "react-css-transition-group"

### 5.0.1

- Improved performance of page transitions by setting `app.loading` to `true` in `PageLink` to eliminate a reconciliation cycle.
- The service worker now excludes mp4 videos from the catch-all runtime route to work around a known issue with videos and service workers in Safari.

### 5.0.0

- Upgrade to Material UI 3
- Improved responsive capabilities of many components
- NavTabs can now have menus
- Menu icon is now animated

### 4.10.1

- Added option to override selectedIndex in ImageSwitcher

### 4.10.0

- AMP analytics event data is now automatically generated based on configured targets.
- Added support for pageview events in AMP.
- Adds support for res.arrayBuffer() to react-storefront's internal fetch implementation. This allows developers to fetch binary data as a buffer.

### 4.9.0

- Prefetching now ramps up over the course of 25 minutes by default to ease the load on servers after clearing the cache during deployment

- Removes some assets from the precache manifest that don't need to be prefetched.

### 4.8.1

- You can now set a custom content-type using `response.set('content-type', contentType)`.

### 4.8.0

- You can now override `<meta>` tags using `react-helmet`.

- Now throws an error in development when a cache handler runs during non-GET request

- Removes set-cookie headers when route has a cache handler with server maxAgeSeconds > 0.

- Automatically caches all proxied images and fonts for a day

### 4.7.0

- ExpandableSection's expanded state can now be controlled via an expanded prop

### 4.6.2

- Fixed bug with Referrer-Policy header.

### 4.6.1

- Added Referrer-Policy: no-referrer-when-downgrade response header

### 4.6.0

- Added `response.json()` helper method for sending JSON data
- Fixed ShowMore infinity scrolling bug

### 4.5.1

- Added `X-Frame-Options: SAMEORIGIN` response header by default.

### 4.5.0

- `response.redirect(url, status)` no longer requires you to call response.send() afterwards.
- Fixed bug where `<Image lazy/>` and `<Link prefetch="visible"/>` elements would eager fetch when hidden by upgrading react-visibility-sensor.

### 4.4.2

- Fixed XXS vulnerability where code could be injected via the URL into the canonical link tag.

### 4.4.1

- Moved proxy-polyfill to dependencies.

### 4.4.0

- Static assets are now cached at the network edge.
- s-maxage is now only removed when there is no outer edge cache.

### 4.3.0

- Added `anchorProps` to Link
- Added analytics support for IE9+ via the addition of proxy-polyfill

### 4.2.0

- Added onSuccess prop to `Track`
- Prefetching now automatically resumes once page navigation is complete.

### 4.1.0

- Added `ProductModelBase.basePrice`
- `ProductModelBase.price` is now a view that returns the `price` of the selected size or, if not present, the `basePrice`.
- `ButtonSelector` can now display a CSS color code instead of an image via the new `color` field on `OptionModelBase`
- `ButtonSelector` can now be configured to display a strike through when disabled by setting `strikeThroughDisabled`. The angle can be controlled via `strikeThroughAngle`.

### 4.0.0

- Renamed to react-storefront and published on npmjs.org
- Routes now automatically fire pageView analytics events. The `track` handler module has been removed
- The new `<Track>` component let's you track interactions with analytics declaratively.
- CommerceAnalyticsTarget and all subclasses have been moved to a separate package called 'moov-pwa-analytics'
- Many methods of CommerceAnalyticsTarget have a new signature. All event methods now take a single options object. Please check your calls to methods on `react-storefront/analytics` to make sure they match the updated signatures.
- Built in models in `react-storefront/model` no longer fire analytics events. Analytics events are only fired front components.
- AMP analytics are now supported.

### 3.2.0

- You can now return state objects from `proxyUpstream` handlers to render the PWA. Return null or undefined to render the proxied page.

### 3.1.0

- Skeletons are no longer fullscreen. Pages remain hidden while `app.loading` is `true`, instead of being covered by the LoadMask/Skeleton.

### 3.0.0

- Pages now keeps one page of each type hidden in the DOM to make navigating back and forward much faster.
- AppModelBase.applyState has been optimized to minimize rerendering of observer components.
- ResponsiveTiles has been optimized to render faster.

### 2.6

- Renamed Breadcrumbs component to BackNav. It no longer tags an array of breadcrumbs, it now takes a single url and text.

- Created a new Breadcrumbs component for displaying multiple breadcrumbs.

### 2.5

- The request parameter passed to fromServer handlers has been refactored. The "path" property has been deprecated in favor of separate "pathname" and "search" properties.
- Added a new `UpdateNotification` component that notifies the user when a new version of the app is available.
- The service worker will now only load HTML from the cache when coming from AMP or when launching from the homescreen.

### 2.4

- Adds the ability to reuse product thumbnails as the main product image in the PDP skeleton when navigating from PLP to PDP.

### 2.3.1

- Fixed `Link` bug which formatted URL's incorrectly
- Fixed issue where prefetched results are deleted when new SW is installed

### 2.3

- Added `SearchDrawer`, which replaces `SearchPopup`.

### 2.2

- You can now perfect proxy and transform pages from the upstream site using the new `proxyUpstream` handler. As a result, support for `requestHeaderTransform({ fallbackToAdapt: true })` has been removed. Instead, simple add a `fallback(proxyUpstream())` handler to your router.

### 2.1

- Improved error handling with react-redbox and sourcemapped stacktraces for server-side errors
- Added react error boundary to catch errors while rendering and display a component stack trace.
- Automatically relay `set-cookie` headers from `fetch` calls to upstream APIs when not caching on the server.
- Added `fetchWithCookies` to automatically forward all cookies when calling upstream APIs.

### 2.0

- Support for moovsdk
- Refactored handler signature to `handler(params, request, response)`
- Renamed `ShowMoreButton` to `ShowMore` and added `infiniteScroll` prop
- Functionality for moov_edge_request_transform, moov_edge_response_transform, moov_request_header_transform, index, and moov_response_header transform are not standardized in `platform/*` modules.
- `moov-react-dev-server` is no longer needed
- new `ButtonSelector` component for color and size selections
- App state is automatically recorded in `window.history.state` so back and forward transitions are instantaneous.
- AMP Form POST is now supported and multipart encoded request bodies are parsed automatically.
- Added `Skeleton` components for creating custom loading skeletons<|MERGE_RESOLUTION|>--- conflicted
+++ resolved
@@ -74,15 +74,10 @@
 
 ## Changelog
 
-<<<<<<< HEAD
-### 6.26.1
-
+### 6.27.0
+
+- Added `optimizeImages` util function for use in handlers
 - Fixed issue with JS scripts being included in the wrong order during SSR in 6.26.0.
-=======
-### 6.27.0
-
-- Added `optimizeImages` util function for use in handlers
->>>>>>> f3c57099
 
 ### 6.26.0
 
