# React Storefront

Build and deploy e-commerce progressive web apps in record time.

[Full Guides, API Documentation, and Examples](https://pwa.moovweb.com/)

# Example Site

[Example Site Built with React Storefront](https://react-storefront-boilerplate.moovweb.cloud)

You can create a local copy of this site using `create-react-storefront` to use as a starting point for your own site:

```
npm install -g create-react-storefront
create-react-storefront my-site
```

## License

All rights reserved.

## Contributing

To contribute to react-storefront:

1. Make a branch from `master`
2. Make your changes
3. Add tests
4. Verify all tests pass by running `yarn test`
5. Add an item to the Change Log in readme.md.  Use your best judgement as to whether your change is a patch, minor release, or major release.  We'll ensure that the correct version number is assigned before it is released.
6. Create a PR.

## Development

First, clone the repo and run yarn to install dependencies

```
yarn
```

To use your local copy of react-storefront when developing apps, in your clone of this repo, run:

```
yarn link:all
```

To automatically transpile your code when you make changes, run:

```
yarn watch
```

Then, in your app's root directory run:

```
npm link react-storefront
npm link babel-plugin-react-storefront
```

## Changelog

### 5.8.0

<<<<<<< HEAD
* Added a `state` field to `BreadcrumbModel` so that state can be passed to skeletons when the user clicks on a breadcrumb.
=======
* Added support for setting bundle analyzer mode using `ANALYZER_MODE` env variable.
>>>>>>> 927ae6f2

### 5.7.1

* Fixed case error with importing lodash/isFunction in Router.

### 5.7.0

* Added `cookie` helper method to `Response`
* Replaced regular `<iframe>` with `<amp-iframe>` when rendering AMP.
* Replaced YouTube `<iframe>` with `<amp-youtube>` when rendering AMP.
* Removed extra padding at the bottom of the Drawer component.
* Improved accessibility of QuantitySelector and ButtonSelector.

### 5.6.3

* Improved error handling for SSR.

### 5.6.2

* Fix layout issue with Filter title bar.
* Added warning for setting cookies on cached route

### 5.6.1

* Fix for production webpack builds with no options

### 5.6.0

* Fix errors in SearchResultModelBase when filtering after paging.
* Runs `yarn link:all` during CI builds to ensure that linking will work properly.
* Transition to PWA and open filter/sort from AMP.
* Added `variant="drawer|menu"` to `FilterButton`.  The default is "`drawer`".

### 5.5.0

* Added `envVariables` to webpack server options
* Added ability to set asset path base

### 5.4.0

* Added `itemRenderer` prop to `Menu`

### 5.3.2

* Fixes an issue with Chrome 71 which prevents async loading of scripts by the service worker.

### 5.3.1

* Fix bugs related to production builds

### 5.3.0

* Code is now transpiled to ES5 before publishing
* Bundle size reduced by about 20%
* Can now run your build with an environment variable `ANALYZE=true` to see client build stats in your browser.

### 5.2.4

* Fixed a bug with sending redirects in response to POST requests from AMP.

### 5.2.3

* Prevents errors when webpack's OpenBrowserPlugin fails

### 5.2.2

* Fixed bug where all analytics targets would result in AMP event triggers being rendered, even if they don't support AMP.
* Removed some unused dependencies.

### 5.2.1

* Fixed vertical alignment of + / - icons in QuantiySelector

### 5.2.0

* You can now display the main menu on the right by setting `<AppBar menuAlign="right"/>` and `<Menu align="right"/>`.
* You can disable the "menu" label below the main menu button by setting `<AppBar menuIconProps={{ label: false }}/>`
* You can now provide a custom eslint config for webpack client and server builds.
* Fix bug where an empty popup would show when the user hovers over a NavTab without a menu on desktop.

### 5.1.1

* Fixed error when attempting to redirect from http to https.

### 5.1.0

* Added x-rsf-response-type and x-rsf-handler headers
* TabPanel's onChange prop no longer requires selected to be controlled.

### 5.0.4

* TabPanel is now controllable via a new `onChange` prop.
* Fixed bug in Container that would cause horizontal scrollbars to display on the window body.

### 5.0.3

* Fix CSS syntax error in LoadMask that could cause CSS not to load properly app-wide
* Reduce latency when serving static assets

### 5.0.2

* Corrected peerDependencies by adding "react-transition-group" and removing "react-css-transition-group"

### 5.0.1

* Improved performance of page transitions by setting `app.loading` to `true` in `PageLink` to eliminate a reconciliation cycle.
* The service worker now excludes mp4 videos from the catch-all runtime route to work around a known issue with videos and service workers in Safari.

### 5.0.0

* Upgrade to Material UI 3
* Improved responsive capabilities of many components
* NavTabs can now have menus
* Menu icon is now animated

### 4.10.1

* Added option to override selectedIndex in ImageSwitcher

### 4.10.0

* AMP analytics event data is now automatically generated based on configured targets.
* Added support for pageview events in AMP.
* Adds support for res.arrayBuffer() to react-storefront's internal fetch implementation.  This allows developers to fetch binary data as a buffer.

### 4.9.0

* Prefetching now ramps up over the course of 25 minutes by default to ease the load on servers after clearing the cache during deployment

* Removes some assets from the precache manifest that don't need to be prefetched.

### 4.8.1

* You can now set a custom content-type using `response.set('content-type', contentType)`.

### 4.8.0

* You can now override `<meta>` tags using `react-helmet`.

* Now throws an error in development when a cache handler runs during non-GET request

* Removes set-cookie headers when route has a cache handler with server maxAgeSeconds > 0.

* Automatically caches all proxied images and fonts for a day

### 4.7.0

* ExpandableSection's expanded state can now be controlled via an expanded prop

### 4.6.2

* Fixed bug with Referrer-Policy header.

### 4.6.1

* Added Referrer-Policy: no-referrer-when-downgrade response header

### 4.6.0

* Added `response.json()` helper method for sending JSON data
* Fixed ShowMore infinity scrolling bug

### 4.5.1

* Added `X-Frame-Options: SAMEORIGIN` response header by default.

### 4.5.0

* `response.redirect(url, status)` no longer requires you to call response.send() afterwards. 
* Fixed bug where `<Image lazy/>` and `<Link prefetch="visible"/>` elements would eager fetch when hidden by upgrading react-visibility-sensor.

### 4.4.2

* Fixed XXS vulnerability where code could be injected via the URL into the canonical link tag.

### 4.4.1

* Moved proxy-polyfill to dependencies.

### 4.4.0

* Static assets are now cached at the network edge.
* s-maxage is now only removed when there is no outer edge cache.

### 4.3.0

* Added `anchorProps` to Link
* Added analytics support for IE9+ via the addition of proxy-polyfill

### 4.2.0

* Added onSuccess prop to `Track`
* Prefetching now automatically resumes once page navigation is complete.

### 4.1.0

 * Added `ProductModelBase.basePrice`
 * `ProductModelBase.price` is now a view that returns the `price` of the selected size or, if not present, the `basePrice`.
 * `ButtonSelector` can now display a CSS color code instead of an image via the new `color` field on `OptionModelBase`
 * `ButtonSelector` can now be configured to display a strike through when disabled by setting `strikeThroughDisabled`.  The angle can be controlled via `strikeThroughAngle`.

### 4.0.0

* Renamed to react-storefront and published on npmjs.org
* Routes now automatically fire pageView analytics events.  The `track` handler module has been removed
* The new `<Track>` component let's you track interactions with analytics declaratively.
* CommerceAnalyticsTarget and all subclasses have been moved to a separate package called 'moov-pwa-analytics'
* Many methods of CommerceAnalyticsTarget have a new signature.  All event methods now take a single options object.  Please check your calls to methods on `react-storefront/analytics` to make sure they match the updated signatures.
* Built in models in `react-storefront/model` no longer fire analytics events.  Analytics events are only fired front components.
* AMP analytics are now supported.

### 3.2.0

* You can now return state objects from `proxyUpstream` handlers to render the PWA.  Return null or undefined to render the proxied page.

### 3.1.0

* Skeletons are no longer fullscreen.  Pages remain hidden while `app.loading` is `true`, instead of being covered by the LoadMask/Skeleton.

### 3.0.0

* Pages now keeps one page of each type hidden in the DOM to make navigating back and forward much faster.  
* AppModelBase.applyState has been optimized to minimize rerendering of observer components.
* ResponsiveTiles has been optimized to render faster.

### 2.6

* Renamed Breadcrumbs component to BackNav.  It no longer tags an array of breadcrumbs, it now takes a single url and text.

* Created a new Breadcrumbs component for displaying multiple breadcrumbs.

### 2.5

* The request parameter passed to fromServer handlers has been refactored.  The "path" property has been deprecated in favor of separate "pathname" and "search" properties.
* Added a new `UpdateNotification` component that notifies the user when a new version of the app is available.
* The service worker will now only load HTML from the cache when coming from AMP or when launching from the homescreen.

### 2.4

* Adds the ability to reuse product thumbnails as the main product image in the PDP skeleton when navigating from PLP to PDP.

### 2.3.1

* Fixed `Link` bug which formatted URL's incorrectly
* Fixed issue where prefetched results are deleted when new SW is installed

### 2.3

* Added `SearchDrawer`, which replaces `SearchPopup`.

### 2.2

* You can now perfect proxy and transform pages from the upstream site using the new `proxyUpstream` handler. As a result, support for `requestHeaderTransform({ fallbackToAdapt: true })` has been removed.  Instead, simple add a `fallback(proxyUpstream())` handler to your router.

### 2.1

* Improved error handling with react-redbox and sourcemapped stacktraces for server-side errors
* Added react error boundary to catch errors while rendering and display a component stack trace.
* Automatically relay `set-cookie` headers from `fetch` calls to upstream APIs when not caching on the server.
* Added `fetchWithCookies` to automatically forward all cookies when calling upstream APIs.

### 2.0

* Support for moovsdk
* Refactored handler signature to `handler(params, request, response)`
* Renamed `ShowMoreButton` to `ShowMore` and added `infiniteScroll` prop
* Functionality for moov_edge_request_transform, moov_edge_response_transform, moov_request_header_transform, index, and moov_response_header transform are not standardized in `platform/*` modules.
* `moov-react-dev-server` is no longer needed
* new `ButtonSelector` component for color and size selections
* App state is automatically recorded in `window.history.state` so back and forward transitions are instantaneous.
* AMP Form POST is now supported and multipart encoded request bodies are parsed automatically.
* Added `Skeleton` components for creating custom loading skeletons
<|MERGE_RESOLUTION|>--- conflicted
+++ resolved
@@ -61,11 +61,8 @@
 
 ### 5.8.0
 
-<<<<<<< HEAD
 * Added a `state` field to `BreadcrumbModel` so that state can be passed to skeletons when the user clicks on a breadcrumb.
-=======
 * Added support for setting bundle analyzer mode using `ANALYZER_MODE` env variable.
->>>>>>> 927ae6f2
 
 ### 5.7.1
 
