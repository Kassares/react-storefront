# React Storefront

Build and deploy e-commerce progressive web apps in record time.

[Full Guides, API Documentation, and Examples](https://pwa.moovweb.com/)

# Example Site

[Example Site Built with React Storefront](https://react-storefront-boilerplate.moovweb.cloud)

You can create a local copy of this site using `create-react-storefront` to use as a starting point for your own site:

```
npm install -g create-react-storefront
create-react-storefront my-site
```

## License

React Storefront is licensed under the Apache 2.0 License.

## Contributing

To contribute to react-storefront:

1. Make a branch from `master`
2. Make your changes
3. Add tests
4. Verify all tests pass by running `yarn test`
5. Add an item to the Change Log in readme.md. Use your best judgement as to whether your change is a patch, minor release, or major release. We'll ensure that the correct version number is assigned before it is released.
6. Create a PR.

## Development

First, clone the repo and run yarn to install dependencies

```
yarn
```

To use your local copy of react-storefront when developing apps, in your clone of this repo, run:

```
yarn link:all
```

To automatically transpile your code when you make changes, run:

```
yarn watch
```

Then, in your app's root directory run:

```
npm link react-storefront && npm link babel-plugin-react-storefront && npm link react-storefront-moov-xdn && npm link react-storefront-middleware
```

### Setup prettier with Visual Studio Code

`prettier-vscode` can be installed using the extension sidebar.

To format on save, just update your `editor.formatOnSave` setting.

_For other editors, https://prettier.io/docs/en/editors.html_

## Publishing

To publish a release, run:

```
yarn release
```

## Changelog

<<<<<<< HEAD
### 6.30.0

- Adds a new `labelTag` prop to `BackNav`. This needed for analytics in some projects.
=======
### 6.29.0

- Adds an `initialContent` prop to `SearchDrawer` that determines the content to display when the search field is blank.
- Fixed bug where custom `ExpandableSection` icons were showing wrong icon when using `defaultExpanded`.
- Fixed a bug where format was not being passed as a request param. This was introduced in 6.25.0
- Fixed bug in `renderers/render` which caused injection of PWA components into proxied pages to fail. This was a regression introduced in 6.26.0
>>>>>>> d373d6d1

### 6.28.0

- Adds a new `delayUntilInteractive` prop to `AnalyticsProvider` that delays loading analytics scripts until the app is fully interactive. This helps ensure the best TTI and user experience.

### 6.27.0

- Added `optimizeImages` util function for use in handlers
- Fixed issue with JS scripts being included in the wrong order during SSR in 6.26.0.

### 6.26.0

- JavaScript bundles are now prefetched using link rel="prefetch" headers.
- Fixes bug in handling of AMP routes introduced in 6.25.0

### 6.25.0

- The Router now explicitly adds a JSON route with each
  Route initialization
- Fixed max-age cache control header configuration

### 6.24.1

- Rerelease of 6.24.1 due to a botched build.

### 6.24.0

- You can now specify webpack `optimization` options in the client build config.
- You can now use the `OPEN_BROWSER` environment variable to control
  whether or not the browser opens after starting in development mode
- Added universal error reporting with the new `errorReporter` config on both `react-storefront/launchClient` and `react-storefront-moov-xdn/index`.

### 6.23.1

- Rolled back optimization to exclude AMP components in the client build that was added in 6.23.0 as it was causing issues in some apps.

### 6.23.0

- You can now pass options to control how Router's `applySearch` function stringifies params. For example, `router.applySearch({ colors: ['red', 'green'] }, { arrayFormat: 'brackets' })`
- AMP-specific components are now left out of the client build as they are only needed during server side rendering. This helps reduce client bundle size.
- The JSON that is cached by the service worker during the initial app load is now raw JSON returned from the router, not the serialized model. This brings it in line with how JSON returned from `fromServer` during client-side navigation is cached.

### 6.22.0

- The `Menu` component now looks the same when rendering in AMP and React.
- Fixed bug where links in the menu main were not rendered properly for SEO introduced in 6.16.0
- Fixes an issue where `ImageSwitcher` would not reset its `selectedIndex` after switching products.
- If an analytics target throws an error it will now be caught so that other targets have a chance to fire.

### 6.21.0

- Fixes UI styling in cases where the last breadcrumb is a link.
- Adds `sortProps` to `SortButton`, which allows your to pass props to the underlying `Sort` component.

### 6.20.0

- Added `serveSSRFromCache` option to the client webpack build. Set to `true` to allow the sevice worker to serve from the cache when a user initially lands on your app. Defaults to `false`.

- Fixed the padding of the close button in the `UpdateNotification` component.

### 6.19.0

- Improved `MenuIcon` with better animation. Note: MenuIcon's `OpenIcon` and `CloseIcon` props have been removed.

### 6.18.0

- Fetch now implements the standard `redirected` and `url` properties on the `Response` object. See https://developer.mozilla.org/en-US/docs/Web/API/Response#Properties.

### 6.17.0

- You can now define a surrogate key for each route using:

```js
new Router().get(
  '/p/:1',
  cache({
    server: {
      surrogateKey: (params, request) => {
        return 'product'
      }
    }
  }),
  fromServer('./path/to/handler')
)
```

- Fixed bug in converting relative URLs to absolute URLs in Link that was introduced in 6.16.0

### 6.16.1

- Updated mobx-react to correct peerDependency ^5.4.3

### 6.16.0

- Added `trackSelected` prop to `Menu`. Set to `true` to indicate the item corresponding to the current page
- Improved the performance of `Menu` by eliminating excessive rendering.

### 6.15.0

- New "PowerLinks" feature allows you link to a React Storefront app with `<a data-rsf-power-link="on" href="https://my.domain.com">Visit My Store</a>` and have the link prefetched and cached so that navigation is instant. Just add this to the site containing the link:

```js
<script src="http://my.domain.com/.powerlinks.js" defer />
```

- Added the ability to overwrite `cache()` route handler with `response.set('cache-control', '...')`.

### 6.14.1

- Fix bug in client webpack config due to a bad merge that would prevent apps from starting.

### 6.14.0

- Added support for prefetch throttling.

### 6.13.2

- Improved JSS class name generation in development

## 6.13.1

- Fixed a bug where links in the main menu were not rendered properly for SEO.

### 6.13.0

- Added `environment` module with `isClient` and `isServer` functions that allows you to detect whether your code is running on the client or the server.
- Stub out Response's `set`, `get`, `status`, `cookie`, and `redirect` methods on the client.

### 6.12.1

- Update peerDependencies for mobx, mobx-react, and mobx-state-tree to more stable versions.

### 6.12.0

- Improved offline support.
- Users will now be able to navigate back to any page they have previously visited when offline.
- The `AppBar` component now displays "Your device lost its internet connection" when offline. This message is configurable via AppBar's `offlineWarning` prop.
- Added an `Offline` component to be displayed as the main body of the app when the user attempts to navigate to a page that isn't cached when offline.
- Added `appShell` configuration method to `Router`. Configure the appShell with a `fromServer`handler that returns global data to display in the app shell when the user attempts to load the site while offline.

To add offline support to your app, upgrade to 6.12.0, then:

- Add an `appShell` configuration to your router definition:

```js
// src/routes.js

new Router()
  // ...
  .appShell(
    // returns only the global data needed to build the app-shell for offline support
    fromServer('./app-shell/app-shell-handler')
  )
```

- Add the `Offline` component to your `Pages` element in `App.js`.

```js
// src/App.js

import Offline from 'react-storefront/Offline'

// then in the render method...
class App extends Component {
  render() {
    return (
      <Pages
        components={universal => ({
          // ...
          Offline
        })}
      />
    )
  }
}
```

### 6.11.0

- Gracefully handle when `history.replace` fails due to the state object being too large. This was happening on Firefox for apps with large state trees as Firefox imposes a limit of 640kB on the state object. When history.replace fails, history.state will simply be cleared out and the app
  will get the state from the network if the user navigates back or forward.

### 6.10.0

- Removed `onImpression` from `Link`. We decided this logic was better handled in `CommerceAnalyticsTarget` in `react-storefront-extensions`.
- `AnalyticsProvider` now automatically calls `setHistory` for all targets.

### 6.9.2

- Fixed an issue with `Link` where `onImpression` would not fire if the user returns to a page using the back or forward buttons.

### 6.9.1

- Fixed an issue with `Link` where `onImpression` would not fire unless `prefetch="visible"` was also present

### 6.9.0

- Added support for `acceptInvalidCerts` option to `fetch`
- The `transform` passed into `react-storefront-moov-xdn/index` can now be asynchronous. The allows `react-storefront-extensions/transformAmpHtml` to fetch heights and widths for images when rendering AMP.
- Added `utils/batchPromises` for running batches of concurrent promises.
- Added `onImpression` prop to `Link` to help with tracking product impressions using `Track`.
- Added `currencyCode` to `ProductModelBase`

### 6.8.3

- Fixed a bug where a number shows in the `ImageSwitcher` component when rendered in AMP without thumbnails.

### 6.8.2

- Fixes an issue where images sometimes do not show up in `AmpImageSwitcher` due to a bug in `amp-carousel` when rendering in a div with `display: flex`. https://github.com/ampproject/amphtml/issues/14519
- Fixes styling differences when rendering `ExpandableSection` in AMP.
- Each card in the main menu now scrolls independently.
- `CmsSlot` now spreads props to the underlying `span`. This fixes an issue where `<Track>` would not fire events when a `CmsSlot` was the child element.

### 6.8.1

- Restored `AnalyticsProvider` accidentally removed in 6.8.0

### 6.8.0

- Removes unnecessary dependency on js-cookie.
- Added bottom border for selected thumbnail in AMP image carousel
- Added `className` to `MenuItemModel`. This allows you to add CSS class names to individual items in the Menu.

### 6.7.0

- Browsers that support source maps will now display original react-storefront source code when debugging.
- Changes to `Filter` and `FilterButton`:
  - adds `LoadMask` into `Filter`'s `facetGroups` block when model is loading
  - disables clear all button when model is loading
  - clear all button semantics fixed: use `<button>` instead `<a>` w/o `href` attribute
- Added AMP analytics when using AnalyticsProvider
- Added ability to pass amp-analytics attributes

### 6.6.2

- Handle `content-type: text/plain` in post bodies.

### 6.6.1

- Fixed posting from AMP when served from Google cache by adding the correct CORS headers.

### 6.6.0

- Fixed a bug where `ImageSwitcher`'s `thumbs` class is not applied when rendering AMP.
- Added customization props to `Rating`
- Added ability to add plugins to client webpack bundle
- Added `minimumTextLength` to `SearchModelBase`
- Added `AmpModal` component based on `<amp-lightbox>`.
- Added `AnalyticsProvider` for loading analytics on mount
- Fixes a layout issue with the `Drawer` component on iOS <= 10

### 6.5.0

- Removed extraneous logging of config on every request.
- `Menu` now renders children so you can add custom controls.
- Fixed a bug where an error would be thrown when posting application/json data with ESL enabled or posting an empty body.

### 6.4.0

- Added `name` prop to `QuantitySelector` to make it easier to submit the value when rendering AMP.
- Fixed a bug where multipart/form-data requests were not parsed properly.

### 6.3.0

- `fetch` now supports the `redirect` option with values `"follow"`, `"error"`, and `"manual"`.
- Added `x-rsf-routes` header to get available route information.

### 6.2.0

- Added `searchButtonVariant` and `showClearButton` props to `SearchDrawer` to give you greater control over the behavior of the search input.
- Fixes an issue where the page scrolls to the top when a route with a `proxyUpstream` handler runs on the client.
- Added `notFoundSrc` prop to `Image` component which will be used in case the primary image source fails to load
- TTF files are now processed by webpack file loader
- Fixed a bug where links were unresponsive until all JavaScript was fully loaded.

### 6.1.1

- Fixes a bug that resulted in an error from mst-middleware about rendering circular JSON when the user opens the main menu.

### 6.1.0

- `fetch` now supports inflating responses with `content-encoding: gzip`
- `<Track>` now allows you to map triggers to events. For example: `<Track trigger={{ onVisible: 'productShown', onClick: 'productClicked' }}>`
- `<Link>` now has a `onVisible` prop that you can use to be notified when a link is scrolled into the viewport.
- `withGlobalState(request, callback, localState)` now passes `request` to the `callback`.
- Removed proxy-polyfill, which was causing errors when using analytics in IE11. If you plan to support IE11 and use analytics, you must call `analytics.fire('eventName', data)` instead of the proxied methods like `analytics.eventName(data)`.

### 6.0.3

- Properly handle vendor chunks for components shared between pages.

### 6.0.2

- Fixed a bug causing the Filter component's apply button to be hidden on iOS.

### 6.0.1

- Corrected some out-of-date peerDependencies.

### 6.0.0

- Upgraded to mobx 4 and mobx-state-tree 3
- Upgraded to babel 7
- Upgraded to webpack 4
- Upgraded to material-ui@3.8.1

### 5.13.0

- Changes to `Filter` and `FilterButton`:
  - adds `LoadMask` into `Filter`'s `facetGroups` block when model is loading
  - disables clear all button when model is loading
  - clear all button semantics fixed: use `<button>` instead `<a>` w/o `href` attribute

### 5.12.1

- Fixes a layout issue with the `Drawer` component on iOS <= 10

### 5.12.0

- Added `AnalyticsProvider` for loading analytics on mount

### 5.11.0

- Added `AmpModal` component based on `<amp-lightbox>`.

### 5.10.2

- Fixed where links were unresponsive until all JavaScript was fully loaded.
- Removed extraneous console.log calls.

### 5.10.1

- Added `notFoundSrc` prop to `ImageSwitcher` and handle missing images before the app mounts.

### 5.10.0

- Added `searchButtonVariant` and `showClearButton` props to `SearchDrawer` to give you greater control over the behavior of the search input.
- Fixed an issue where the page scrolls to the top when a route with a `proxyUpstream` handler runs on the client.
- Added `notFoundSrc` prop to `Image` component which will be used in case the primary image source fails to load

### 5.9.0

- Removed proxy-polyfill, which was causing errors when using analytics in IE11. If you plan to support IE11 and use analytics, you must call `analytics.fire('eventName', data)` instead of the proxied methods like `analytics.eventName(data)`.

### 5.8.2

- Fixed a bug causing the Filter component's apply button to be hidden on iOS.

### 5.8.1

- Switch Webpack Bundle Analyzer to static mode so that analysis can be saved by CI

### 5.8.0

- Added a `state` field to `BreadcrumbModel` so that state can be passed to skeletons when the user clicks on a breadcrumb.
- Added support for setting bundle analyzer mode using `ANALYZER_MODE` env variable.

### 5.7.1

- Fixed case error with importing lodash/isFunction in Router.

### 5.7.0

- Added `cookie` helper method to `Response`
- Replaced regular `<iframe>` with `<amp-iframe>` when rendering AMP.
- Replaced YouTube `<iframe>` with `<amp-youtube>` when rendering AMP.
- Removed extra padding at the bottom of the Drawer component.
- Improved accessibility of QuantitySelector and ButtonSelector.

### 5.6.3

- Improved error handling for SSR.

### 5.6.2

- Fix layout issue with Filter title bar.
- Added warning for setting cookies on cached route

### 5.6.1

- Fix for production webpack builds with no options

### 5.6.0

- Fix errors in SearchResultModelBase when filtering after paging.
- Runs `yarn link:all` during CI builds to ensure that linking will work properly.
- Transition to PWA and open filter/sort from AMP.
- Added `variant="drawer|menu"` to `FilterButton`. The default is "`drawer`".

### 5.5.0

- Added `envVariables` to webpack server options
- Added ability to set asset path base

### 5.4.0

- Added `itemRenderer` prop to `Menu`

### 5.3.2

- Fixes an issue with Chrome 71 which prevents async loading of scripts by the service worker.

### 5.3.1

- Fix bugs related to production builds

### 5.3.0

- Code is now transpiled to ES5 before publishing
- Bundle size reduced by about 20%
- Can now run your build with an environment variable `ANALYZE=true` to see client build stats in your browser.

### 5.2.4

- Fixed a bug with sending redirects in response to POST requests from AMP.

### 5.2.3

- Prevents errors when webpack's OpenBrowserPlugin fails

### 5.2.2

- Fixed bug where all analytics targets would result in AMP event triggers being rendered, even if they don't support AMP.
- Removed some unused dependencies.

### 5.2.1

- Fixed vertical alignment of + / - icons in QuantiySelector

### 5.2.0

- You can now display the main menu on the right by setting `<AppBar menuAlign="right"/>` and `<Menu align="right"/>`.
- You can disable the "menu" label below the main menu button by setting `<AppBar menuIconProps={{ label: false }}/>`
- You can now provide a custom eslint config for webpack client and server builds.
- Fix bug where an empty popup would show when the user hovers over a NavTab without a menu on desktop.

### 5.1.1

- Fixed error when attempting to redirect from http to https.

### 5.1.0

- Added x-rsf-response-type and x-rsf-handler headers
- TabPanel's onChange prop no longer requires selected to be controlled.

### 5.0.4

- TabPanel is now controllable via a new `onChange` prop.
- Fixed bug in Container that would cause horizontal scrollbars to display on the window body.

### 5.0.3

- Fix CSS syntax error in LoadMask that could cause CSS not to load properly app-wide
- Reduce latency when serving static assets

### 5.0.2

- Corrected peerDependencies by adding "react-transition-group" and removing "react-css-transition-group"

### 5.0.1

- Improved performance of page transitions by setting `app.loading` to `true` in `PageLink` to eliminate a reconciliation cycle.
- The service worker now excludes mp4 videos from the catch-all runtime route to work around a known issue with videos and service workers in Safari.

### 5.0.0

- Upgrade to Material UI 3
- Improved responsive capabilities of many components
- NavTabs can now have menus
- Menu icon is now animated

### 4.10.1

- Added option to override selectedIndex in ImageSwitcher

### 4.10.0

- AMP analytics event data is now automatically generated based on configured targets.
- Added support for pageview events in AMP.
- Adds support for res.arrayBuffer() to react-storefront's internal fetch implementation. This allows developers to fetch binary data as a buffer.

### 4.9.0

- Prefetching now ramps up over the course of 25 minutes by default to ease the load on servers after clearing the cache during deployment

- Removes some assets from the precache manifest that don't need to be prefetched.

### 4.8.1

- You can now set a custom content-type using `response.set('content-type', contentType)`.

### 4.8.0

- You can now override `<meta>` tags using `react-helmet`.

- Now throws an error in development when a cache handler runs during non-GET request

- Removes set-cookie headers when route has a cache handler with server maxAgeSeconds > 0.

- Automatically caches all proxied images and fonts for a day

### 4.7.0

- ExpandableSection's expanded state can now be controlled via an expanded prop

### 4.6.2

- Fixed bug with Referrer-Policy header.

### 4.6.1

- Added Referrer-Policy: no-referrer-when-downgrade response header

### 4.6.0

- Added `response.json()` helper method for sending JSON data
- Fixed ShowMore infinity scrolling bug

### 4.5.1

- Added `X-Frame-Options: SAMEORIGIN` response header by default.

### 4.5.0

- `response.redirect(url, status)` no longer requires you to call response.send() afterwards.
- Fixed bug where `<Image lazy/>` and `<Link prefetch="visible"/>` elements would eager fetch when hidden by upgrading react-visibility-sensor.

### 4.4.2

- Fixed XXS vulnerability where code could be injected via the URL into the canonical link tag.

### 4.4.1

- Moved proxy-polyfill to dependencies.

### 4.4.0

- Static assets are now cached at the network edge.
- s-maxage is now only removed when there is no outer edge cache.

### 4.3.0

- Added `anchorProps` to Link
- Added analytics support for IE9+ via the addition of proxy-polyfill

### 4.2.0

- Added onSuccess prop to `Track`
- Prefetching now automatically resumes once page navigation is complete.

### 4.1.0

- Added `ProductModelBase.basePrice`
- `ProductModelBase.price` is now a view that returns the `price` of the selected size or, if not present, the `basePrice`.
- `ButtonSelector` can now display a CSS color code instead of an image via the new `color` field on `OptionModelBase`
- `ButtonSelector` can now be configured to display a strike through when disabled by setting `strikeThroughDisabled`. The angle can be controlled via `strikeThroughAngle`.

### 4.0.0

- Renamed to react-storefront and published on npmjs.org
- Routes now automatically fire pageView analytics events. The `track` handler module has been removed
- The new `<Track>` component let's you track interactions with analytics declaratively.
- CommerceAnalyticsTarget and all subclasses have been moved to a separate package called 'moov-pwa-analytics'
- Many methods of CommerceAnalyticsTarget have a new signature. All event methods now take a single options object. Please check your calls to methods on `react-storefront/analytics` to make sure they match the updated signatures.
- Built in models in `react-storefront/model` no longer fire analytics events. Analytics events are only fired front components.
- AMP analytics are now supported.

### 3.2.0

- You can now return state objects from `proxyUpstream` handlers to render the PWA. Return null or undefined to render the proxied page.

### 3.1.0

- Skeletons are no longer fullscreen. Pages remain hidden while `app.loading` is `true`, instead of being covered by the LoadMask/Skeleton.

### 3.0.0

- Pages now keeps one page of each type hidden in the DOM to make navigating back and forward much faster.
- AppModelBase.applyState has been optimized to minimize rerendering of observer components.
- ResponsiveTiles has been optimized to render faster.

### 2.6

- Renamed Breadcrumbs component to BackNav. It no longer tags an array of breadcrumbs, it now takes a single url and text.

- Created a new Breadcrumbs component for displaying multiple breadcrumbs.

### 2.5

- The request parameter passed to fromServer handlers has been refactored. The "path" property has been deprecated in favor of separate "pathname" and "search" properties.
- Added a new `UpdateNotification` component that notifies the user when a new version of the app is available.
- The service worker will now only load HTML from the cache when coming from AMP or when launching from the homescreen.

### 2.4

- Adds the ability to reuse product thumbnails as the main product image in the PDP skeleton when navigating from PLP to PDP.

### 2.3.1

- Fixed `Link` bug which formatted URL's incorrectly
- Fixed issue where prefetched results are deleted when new SW is installed

### 2.3

- Added `SearchDrawer`, which replaces `SearchPopup`.

### 2.2

- You can now perfect proxy and transform pages from the upstream site using the new `proxyUpstream` handler. As a result, support for `requestHeaderTransform({ fallbackToAdapt: true })` has been removed. Instead, simple add a `fallback(proxyUpstream())` handler to your router.

### 2.1

- Improved error handling with react-redbox and sourcemapped stacktraces for server-side errors
- Added react error boundary to catch errors while rendering and display a component stack trace.
- Automatically relay `set-cookie` headers from `fetch` calls to upstream APIs when not caching on the server.
- Added `fetchWithCookies` to automatically forward all cookies when calling upstream APIs.

### 2.0

- Support for moovsdk
- Refactored handler signature to `handler(params, request, response)`
- Renamed `ShowMoreButton` to `ShowMore` and added `infiniteScroll` prop
- Functionality for moov_edge_request_transform, moov_edge_response_transform, moov_request_header_transform, index, and moov_response_header transform are not standardized in `platform/*` modules.
- `moov-react-dev-server` is no longer needed
- new `ButtonSelector` component for color and size selections
- App state is automatically recorded in `window.history.state` so back and forward transitions are instantaneous.
- AMP Form POST is now supported and multipart encoded request bodies are parsed automatically.
- Added `Skeleton` components for creating custom loading skeletons<|MERGE_RESOLUTION|>--- conflicted
+++ resolved
@@ -74,18 +74,16 @@
 
 ## Changelog
 
-<<<<<<< HEAD
 ### 6.30.0
 
 - Adds a new `labelTag` prop to `BackNav`. This needed for analytics in some projects.
-=======
+
 ### 6.29.0
 
 - Adds an `initialContent` prop to `SearchDrawer` that determines the content to display when the search field is blank.
 - Fixed bug where custom `ExpandableSection` icons were showing wrong icon when using `defaultExpanded`.
 - Fixed a bug where format was not being passed as a request param. This was introduced in 6.25.0
 - Fixed bug in `renderers/render` which caused injection of PWA components into proxied pages to fail. This was a regression introduced in 6.26.0
->>>>>>> d373d6d1
 
 ### 6.28.0
 
