--- conflicted
+++ resolved
@@ -1,10 +1,6 @@
 {
   "name": "babel-plugin-react-storefront",
-<<<<<<< HEAD
-  "version": "5.2.4",
-=======
   "version": "5.3.0",
->>>>>>> 533fb536
   "main": "src/index.js",
   "author": "Moovweb",
   "license": "UNLICENSED",
