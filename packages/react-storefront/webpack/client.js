const path = require('path');
const UglifyJSPlugin = require('uglifyjs-webpack-plugin')
const StatsWriterPlugin = require("webpack-stats-plugin").StatsWriterPlugin
const OpenBrowserPlugin = require('open-browser-webpack-plugin')
const WriteFilePlugin = require('write-file-webpack-plugin')
const CopyPlugin = require('copy-webpack-plugin')
const { GenerateSW } = require('workbox-webpack-plugin');
const { createClientConfig, createLoaders, createPlugins} = require('./common')
const hash = require('md5-file').sync

const BundleAnalyzerPlugin = require('webpack-bundle-analyzer').BundleAnalyzerPlugin;

function createServiceWorkerPlugins({ root, dest, workboxConfig, prefetchRampUpTime }) {
  const swBootstrap = path.join(__dirname, '..', 'service-worker', 'bootstrap.js')
  const swHash = hash(path.join(swBootstrap))
  const swBootstrapDest = `serviceWorkerBootstrap.${swHash}.js`

  if (workboxConfig) {
    return [
      new CopyPlugin([{
        from: swBootstrap,
        to: path.join(root, 'build', 'assets', 'pwa', swBootstrapDest),
        transform: (content) => {
          const buildTime = new Date().getTime() + (5 * 1000 * 60) // add 5 minutes to give the build time to deploy

          return content.toString()
            .replace('{{version}}', buildTime)
            .replace('{{deployTime}}', buildTime)
            .replace('{{prefetchRampUpTime}}', prefetchRampUpTime)
        }
      }]),
      new GenerateSW(Object.assign({
        swDest: path.join(dest, '..', 'service-worker.js'),
        importScripts: [ `/pwa/${swBootstrapDest}` ],
        clientsClaim: true,
        skipWaiting: true,
        exclude: [
          /stats\.json/,
          /\.DS_Store/,
          /robots\.txt/,
          /manifest\.json/,
          /icons\//
        ]
      }, workboxConfig)),
    ]
  } else {
    return []
  }
}

module.exports = {

  /**
   * Generates a webpack config for the client development build
   * @param {String} root The path to the root of the project
   * @param {Object} options
   * @param {Object} options.entries Additional entries for adapt components
   * @param {Object} options.workboxConfig A config object for InjectManifest from workbox-webpack-plugin.  See https://developers.google.com/web/tools/workbox/modules/workbox-webpack-plugin#configuration
   * @param {Number} options.prefetchRampUpTime The number of milliseconds from the time of the build before prefetching is ramped up to 100%
   * @param {Object} options.eslintConfig A config object for eslint
   * @return {Object} A webpack config
   */
  dev(root, { workboxConfig, entries, eslintConfig = require('./eslint-client'), prefetchRampUpTime = 1000 * 60 * 20 /* 20 minutes */ } = {}) {
    const webpack = require(path.join(root, 'node_modules', 'webpack'))
    const dest = path.join(root, 'build', 'assets', 'pwa')
    
    const alias = {
      'react-storefront-stats': path.join(root, 'node_modules', 'react-storefront', 'stats', 'getStatsInDev')
    }

    return ({ url = 'http://localhost:8080' } = {}) => Object.assign(createClientConfig(root, { entries, alias }), {
      devtool: 'inline-cheap-module-source-map',
      mode: 'development',
      module: {
        rules: createLoaders(path.resolve(root, 'src'), { eslintConfig })
      },
      plugins: [
        ...createPlugins(root),
        new webpack.DefinePlugin({
          'process.env.MOOV_RUNTIME': JSON.stringify('client'),
          'process.env.MOOV_ENV': JSON.stringify('development'),
          'process.env.MOOV_SW': JSON.stringify(process.env.MOOV_SW)
        }),
        new OpenBrowserPlugin({ url, ignoreErrors: true }),
        new WriteFilePlugin(),
        new CopyPlugin([{
          from: path.join(root, 'public'),
          to: path.join(root, 'build', 'assets')
        }]),
        new StatsWriterPlugin({
          filename: 'stats.json'
        }),
        ...createServiceWorkerPlugins({ root, dest, workboxConfig: process.env.MOOV_SW ? workboxConfig : null, prefetchRampUpTime })
      ]
    })
  },

  /**
   * Generates a webpack config for the client production build
   * @param {String} root The path to the root of the project
   * @param {Object} options
   * @param {Object} options.entries Additional entries for adapt components
   * @param {Object} options.workboxConfig A config object for InjectManifest from workbox-webpack-plugin.  See https://developers.google.com/web/tools/workbox/modules/workbox-webpack-plugin#configuration
   * @param {Number} options.prefetchRampUpTime The number of milliseconds from the time of the build before prefetching is ramped up to 100%
   * @return {Object} A webpack config
   */
  prod(root, { workboxConfig = {}, entries, prefetchRampUpTime = 1000 * 60 * 20 /* 20 minutes */ } = {}) {
    const webpack = require(path.join(root, 'node_modules', 'webpack'))
    const dest = path.join(root, 'build', 'assets', 'pwa')
    const optionalPlugins = []

    const alias = {
      'react-storefront-stats': path.join(root, 'node_modules', 'react-storefront', 'stats', 'getStatsInDev')
    }

    if (process.env.ANALYZE === 'true') {
      optionalPlugins.push(new BundleAnalyzerPlugin())
    }

<<<<<<< HEAD
    return Object.assign(createClientConfig(root, { entries }), {
      mode: 'production',
=======
    return Object.assign(createClientConfig(root, { entries, alias }), {
>>>>>>> 9cc2fe47
      module: {
        rules: createLoaders(path.resolve(root, 'src'), { eslintConfig: './eslint-client' })
      },
      plugins: [
        new webpack.LoaderOptionsPlugin({
          minimize: true,
          debug: false
        }),
        new webpack.DefinePlugin({
          'process.env.MOOV_RUNTIME': JSON.stringify('client'),
          'process.env.NODE_ENV': JSON.stringify('production'),
          'process.env.MOOV_ENV': JSON.stringify('production'),
          'process.env.PUBLIC_URL': JSON.stringify('') // needed for registerServiceWorker.js
        }),
        new UglifyJSPlugin({
          uglifyOptions: {
            compress: {
              warnings: false
            },
            mangle: {
              safari10: true
            },
            output: {
              comments: false
            },
            ie8: false
          }
        }),
        new StatsWriterPlugin({
          filename: path.relative(dest, path.join(root, 'scripts', 'build', 'stats.json'))
        }),
        new CopyPlugin([{
          from: path.join(root, 'public'),
          to: path.join(root, 'build', 'assets')
        }]),
        ...optionalPlugins,
        ...createServiceWorkerPlugins({ root, dest, workboxConfig, prefetchRampUpTime })
      ].concat(createPlugins(root))
    });
  }

}<|MERGE_RESOLUTION|>--- conflicted
+++ resolved
@@ -117,12 +117,8 @@
       optionalPlugins.push(new BundleAnalyzerPlugin())
     }
 
-<<<<<<< HEAD
-    return Object.assign(createClientConfig(root, { entries }), {
+    return Object.assign(createClientConfig(root, { entries, alias }), {
       mode: 'production',
-=======
-    return Object.assign(createClientConfig(root, { entries, alias }), {
->>>>>>> 9cc2fe47
       module: {
         rules: createLoaders(path.resolve(root, 'src'), { eslintConfig: './eslint-client' })
       },
