--- conflicted
+++ resolved
@@ -92,13 +92,6 @@
   }
 
   componentDidMount() {
-<<<<<<< HEAD
-    const { router } = this.props 
-    
-    // scroll to the top and close the when the router runs a PWA route
-    router && router.on('fetch', this.resetPage)
-
-=======
     const { router, app, history } = this.props 
     
     if (router) {
@@ -114,7 +107,6 @@
     this.bindAppStateToHistory()
 
     // scroll to the top and close the when the router runs a PWA route
->>>>>>> 4cd1349e
     this.watchLinkClicks()
 
     // put os class on body for platform-specific styling
@@ -138,7 +130,6 @@
     const { app, history } = this.props
 
     const recordState = snapshot => {
-      console.log('recordState', snapshot)
       const { pathname, search } = history.location
       history.replace(pathname + search, snapshot)
     }
