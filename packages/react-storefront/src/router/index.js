--- conflicted
+++ resolved
@@ -2,14 +2,6 @@
  * @license
  * Copyright © 2017-2018 Moov Corporation.  All rights reserved.
  */
-<<<<<<< HEAD
-export { default as Router } from './Router'
-export { default as fromServer } from './fromServer'
-export { default as fromClient } from './fromClient'
-export { default as proxyUpstream } from './proxyUpstream'
-export { default as cache } from './cache'
-export { default as withGlobalState } from './withGlobalState'
-=======
 
 // @create-index
 
@@ -21,5 +13,4 @@
 export { default as parseMultipartRequest } from './parseMultipartRequest.js';
 export { default as proxyUpstream } from './proxyUpstream.js';
 export { default as serviceWorker } from './serviceWorker.js';
-export { default as withGlobalState } from './withGlobalState.js';
->>>>>>> 9cc2fe47
+export { default as withGlobalState } from './withGlobalState.js';