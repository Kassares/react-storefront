/**
 * @license
 * Copyright © 2017-2018 Moov Corporation.  All rights reserved.
 */
import React, { Component, createRef } from 'react'
import withStyles from '@material-ui/core/styles/withStyles'
import PropTypes from 'prop-types'
import { inject } from 'mobx-react'
import classnames from 'classnames'
import VisibilitySensor from 'react-visibility-sensor'

export const styles = theme => ({
  root: {
    position: 'relative',
    display: 'flex',
    alignItems: 'center',
    justifyContent: 'center',
    // Without a minimum height, the container will not fire
    // the visibility change
    minHeight: 1
  },
  fit: {
    position: 'absolute',
    top: 0,
    left: 0,
    right: 0,
    bottom: 0,
    display: 'block',
    width: '100%',
    height: '100%'
  },
  contain: {
    '& img': {
      objectFit: 'contain',
      maxHeight: '100%',
      maxWidth: '100%'
    }
  },
  fill: {
    '& img': {
      display: 'block',
      objectFit: 'contain',
      maxHeight: '100%',
      maxWidth: '100%',
      width: '100%',
      height: '100%'
    }
  }
})

/**
 * Provide amp-compatible mobile-optimized images that can be made to auto-scale to fit the parent element 
 * by setting the `fill` prop, or grow/shrink while maintaining a given aspect ratio
 * by setting the `aspectRatio` prop.
 */
@withStyles(styles, { name: 'RSFImage' })
@inject(({ app }) => ({ amp: app.amp }))
export default class Image extends Component {

  static propTypes = {
    /**
     * The URL for the image
     */
    src: PropTypes.string,

    /**
     * The URL of the image to use in case the primary image fails to load
     */
    notFoundSrc: PropTypes.string,

    /**
     * The ratio of height/width as a float.  For example: 1 when the height and width match, 
     * 0.5 when height is half of the width.
     */
    aspectRatio: PropTypes.number,

    /**
     * The quality of image to retreive from 0 to 100
     */
    quality: PropTypes.number,

    /**
     * Set to true to apply object-fit:contain to the image so that it automatically
     * fits within the element's height and width.
     */
    contain: PropTypes.bool,

    /**
     * The same as contain, except images are stretched to fill the element's height and width.
     */
    fill: PropTypes.bool,

    /**
     * Set to true to wait until the image enters the viewport before loading it.
     */
    lazy: PropTypes.bool,

    /**
     * Sets the minimum amount of pixels the image can be scrolled out of view before it
     * is lazy loaded.  Defaults to 100.  You must set `lazy` in order for this setting to take effect.
     */
    lazyOffset: PropTypes.number
  }

  static defaultProps = {
    quality: null,
    contain: false,
    fill: false,
    lazy: false,
    lazyOffset: 100
  }

  constructor({ lazy, amp }) {
    super()

    this.state = {
      loaded: !lazy || amp,
      primaryNotFound: false
    }

    this.ref = createRef()
  }

  componentDidMount() {
    const img = this.ref.current
    
    if (img && img.complete && img.naturalWidth === 0) {
      this.handleNotFound()
    }
  }

  render() {
    let { lazy, lazyOffset, notFoundSrc, height, width, quality, amp, fill, contain, classes, className, aspectRatio, alt, src, ...imgAttributes } = this.props
    const { loaded, primaryNotFound } = this.state

    contain = contain || aspectRatio
    
    // Overiding `src` prop if `quality` was set
    src = this.getOptimizedSrc()

    if (primaryNotFound) {
      src = notFoundSrc
    }

    const assignedAttributes = {
      src,
      key: src,
      [ amp ? 'class' : 'className']: classnames({ 
        [classes.fit]: aspectRatio != null
      }),
      layout: amp ? this.ampLayout() : null,
      height,
      width,
      alt
    }

    let result = (
      <div 
        className={classnames(className, { 
          [classes.root]: true,
          [classes.contain]: contain,
          [classes.fill]: fill
        })
      }>
        { aspectRatio && <div style={{ paddingTop: `${aspectRatio}%` }}></div> }
        { amp ? (
          <amp-img {...assignedAttributes}/>
        ) : (
          loaded && <img ref={this.ref} {...assignedAttributes} {...imgAttributes} onError={this.handleNotFound} />
        )}
      </div>
    )

    if (!amp && lazy) {
      result = (
        <VisibilitySensor 
          active={!loaded} 
          onChange={this.lazyLoad} 
          partialVisibility
          offset={{ top: -lazyOffset, bottom: -lazyOffset }}
        >
          {result}
        </VisibilitySensor>
      )
    }

    return result
  }

<<<<<<< HEAD
  ampLayout() {
    const { fill, contain, aspectRatio } = this.props

    if (contain || fill || aspectRatio) {
      return 'fill'
    } else {
      return 'intrinsic'
    }
=======
  handleNotFound = () => {
    this.setState({ primaryNotFound: true })
>>>>>>> 4cd1349e
  }

  lazyLoad = (visible) => {
    if (!this.state.loaded && visible) {
      this.setState({ loaded: true })
    }
  }

  getOptimizedSrc() {
    const { src, quality } = this.props

    if (quality) {
      return `https://opt.moovweb.net/?quality=${encodeURIComponent(quality)}&img=${encodeURIComponent(src)}`
    } else {
      return src
    }
  }

}<|MERGE_RESOLUTION|>--- conflicted
+++ resolved
@@ -187,7 +187,6 @@
     return result
   }
 
-<<<<<<< HEAD
   ampLayout() {
     const { fill, contain, aspectRatio } = this.props
 
@@ -196,10 +195,10 @@
     } else {
       return 'intrinsic'
     }
-=======
+  }
+  
   handleNotFound = () => {
     this.setState({ primaryNotFound: true })
->>>>>>> 4cd1349e
   }
 
   lazyLoad = (visible) => {
